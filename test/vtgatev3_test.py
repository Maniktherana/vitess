--- conflicted
+++ resolved
@@ -312,66 +312,26 @@
     self.assertEqual(result, ((1L,), (2L,), (3L,), (4L,), (6L,), (7L,)))
 
     # Test IN clause
-<<<<<<< HEAD
-    result = vtgate_conn._execute(
-        'select id, name from vt_user where id in (:a, :b)', {'a': 1, 'b': 4},
-        keyspace_name=None, tablet_type='master')
-=======
-    result = self.execute_on_master(
-        vtgate_conn,
-        'select * from vt_user where id in (:a, :b)', {'a': 1, 'b': 4})
->>>>>>> afedc63d
+    result = self.execute_on_master(
+        vtgate_conn,
+        'select id, name from vt_user where id in (:a, :b)', {'a': 1, 'b': 4})
     result[0].sort()
     self.assertEqual(
         result,
         ([(1L, 'test 1'), (4L, 'test 4')], 2L, 0,
          [('id', self.int_type), ('name', self.string_type)]))
-<<<<<<< HEAD
-    result = vtgate_conn._execute(
-        'select id, name from vt_user where id in (:a, :b)', {'a': 1, 'b': 2},
-        keyspace_name=None, tablet_type='master')
-=======
-    result = self.execute_on_master(
-        vtgate_conn,
-        'select * from vt_user where id in (:a, :b)', {'a': 1, 'b': 2})
->>>>>>> afedc63d
+    result = self.execute_on_master(
+        vtgate_conn,
+        'select id, name from vt_user where id in (:a, :b)', {'a': 1, 'b': 2})
     result[0].sort()
     self.assertEqual(
         result,
         ([(1L, 'test 1'), (2L, 'test 2')], 2L, 0,
          [('id', self.int_type), ('name', self.string_type)]))
 
-<<<<<<< HEAD
     # Test scatter
     result = vtgate_conn._execute(
-        'select id, name from vt_user',
-        {}, keyspace_name=None, tablet_type='master')
-=======
-    # Test keyrange
-    # FIXME(alainjobart): the values encoded in these strings are not UTF-8,
-    # causing the encoding to fail. Check with Sugu on what to do.
-    # Maybe the keyrange should be HEX-encoded in the query to avoid the issue.
-    if protocols_flavor().vtgate_python_protocol() != 'grpc':
-      result = self.execute_on_master(
-          vtgate_conn,
-          "select * from vt_user where keyrange('', '\x80')", {})
-      self.assertEqual(
-          result,
-          ([(1L, 'test 1'), (2L, 'test 2'), (3L, 'test 3')], 3L, 0,
-           [('id', self.int_type), ('name', self.string_type)]))
-
-      result = self.execute_on_master(
-          vtgate_conn,
-          "select * from vt_user where keyrange('\x80', '')", {})
-      self.assertEqual(
-          result,
-          ([(4L, 'test 4'), (6L, 'test 6'), (7L, 'test 7')], 3L, 0,
-           [('id', self.int_type), ('name', self.string_type)]))
-
-    # Test scatter
-    result = vtgate_conn._execute(
-        'select * from vt_user', {}, tablet_type='master', keyspace_name=None)
->>>>>>> afedc63d
+        'select id, name from vt_user', {}, tablet_type='master', keyspace_name=None)
     result[0].sort()
     self.assertEqual(
         result,
@@ -381,21 +341,13 @@
 
     # Test stream over scatter
     stream_cursor_1 = vtgate_conn.cursor(
-<<<<<<< HEAD
-        None, 'master', cursorclass=vtgate_cursor.StreamVTGateCursor)
-    stream_cursor_1.execute('select id, name from vt_user', {})
-    stream_cursor_2 = vtgate_conn.cursor(
-        None, 'master', cursorclass=vtgate_cursor.StreamVTGateCursor)
-    stream_cursor_2.execute('select id, name from vt_user', {})
-=======
         tablet_type='master', keyspace=None,
         cursorclass=vtgate_cursor.StreamVTGateCursor)
-    stream_cursor_1.execute('select * from vt_user', {})
+    stream_cursor_1.execute('select id, name from vt_user', {})
     stream_cursor_2 = vtgate_conn.cursor(
         tablet_type='master', keyspace=None,
         cursorclass=vtgate_cursor.StreamVTGateCursor)
-    stream_cursor_2.execute('select * from vt_user', {})
->>>>>>> afedc63d
+    stream_cursor_2.execute('select id, name from vt_user', {})
     self.assertEqual(stream_cursor_1.description,
                      [('id', self.int_type), ('name', self.string_type)])
     self.assertEqual(stream_cursor_2.description,
@@ -483,29 +435,17 @@
     self.assertEqual(result, (('name1', 1L), ('name1', 7L), ('name2', 2L)))
 
     # Test select by id
-<<<<<<< HEAD
-    result = vtgate_conn._execute(
-        'select id, name from vt_user2 where id = :id', {'id': 1},
-        None, 'master')
-=======
-    result = self.execute_on_master(
-        vtgate_conn,
-        'select * from vt_user2 where id = :id', {'id': 1})
->>>>>>> afedc63d
+    result = self.execute_on_master(
+        vtgate_conn,
+        'select id, name from vt_user2 where id = :id', {'id': 1})
     self.assertEqual(
         result, ([(1, 'name1')], 1L, 0,
                  [('id', self.int_type), ('name', self.string_type)]))
 
     # Test select by lookup
-<<<<<<< HEAD
-    result = vtgate_conn._execute(
-        'select id, name from vt_user2 where name = :name', {'name': 'name1'},
-        None, 'master')
-=======
-    result = self.execute_on_master(
-        vtgate_conn,
-        'select * from vt_user2 where name = :name', {'name': 'name1'})
->>>>>>> afedc63d
+    result = self.execute_on_master(
+        vtgate_conn,
+        'select id, name from vt_user2 where name = :name', {'name': 'name1'})
     result[0].sort()
     self.assertEqual(
         result,
@@ -513,29 +453,17 @@
          [('id', self.int_type), ('name', self.string_type)]))
 
     # Test IN clause using non-unique vindex
-<<<<<<< HEAD
-    result = vtgate_conn._execute(
-        "select id, name from vt_user2 where name in ('name1', 'name2')", {},
-        None, 'master')
-=======
-    result = self.execute_on_master(
-        vtgate_conn,
-        "select * from vt_user2 where name in ('name1', 'name2')", {})
->>>>>>> afedc63d
+    result = self.execute_on_master(
+        vtgate_conn,
+        "select id, name from vt_user2 where name in ('name1', 'name2')", {})
     result[0].sort()
     self.assertEqual(
         result,
         ([(1, 'name1'), (2, 'name2'), (7, 'name1')], 3L, 0,
          [('id', self.int_type), ('name', self.string_type)]))
-<<<<<<< HEAD
-    result = vtgate_conn._execute(
-        "select id, name from vt_user2 where name in ('name1')", {},
-        None, 'master')
-=======
-    result = self.execute_on_master(
-        vtgate_conn,
-        "select * from vt_user2 where name in ('name1')", {})
->>>>>>> afedc63d
+    result = self.execute_on_master(
+        vtgate_conn,
+        "select id, name from vt_user2 where name in ('name1')", {})
     result[0].sort()
     self.assertEqual(
         result,
@@ -579,16 +507,10 @@
       vtgate_conn.commit()
     for x in xrange(count):
       i = x+1
-<<<<<<< HEAD
-      result = vtgate_conn._execute(
-          'select user_id, email from vt_user_extra where user_id = :user_id',
-          {'user_id': i}, None, 'master')
-=======
       result = self.execute_on_master(
           vtgate_conn,
-          'select * from vt_user_extra where user_id = :user_id',
+          'select user_id, email from vt_user_extra where user_id = :user_id',
           {'user_id': i})
->>>>>>> afedc63d
       self.assertEqual(
           result,
           ([(i, 'test %s' % i)], 1L, 0,
@@ -653,15 +575,9 @@
       vtgate_conn.commit()
     for x in xrange(count):
       i = x+1
-<<<<<<< HEAD
-      result = vtgate_conn._execute(
-          'select user_id, id, song from vt_music where id = :id', {'id': i},
-          None, 'master')
-=======
       result = self.execute_on_master(
           vtgate_conn,
-          'select * from vt_music where id = :id', {'id': i})
->>>>>>> afedc63d
+          'select user_id, id, song from vt_music where id = :id', {'id': i})
       self.assertEqual(
           result,
           ([(i, i, 'test %s' % i)], 1, 0,
@@ -765,17 +681,10 @@
         {'music_id': 6, 'artist': 'test 6'})
     self.assertEqual(result, ([], 1L, 0L, []))
     vtgate_conn.commit()
-<<<<<<< HEAD
-    result = vtgate_conn._execute(
-        'select music_id, user_id, artist from vt_music_extra '
-        'where music_id = :music_id',
-        {'music_id': 6}, None, 'master')
-=======
-    result = self.execute_on_master(
-        vtgate_conn,
-        'select * from vt_music_extra where music_id = :music_id',
+    result = self.execute_on_master(
+        vtgate_conn,
+        'select music_id, user_id, artist from vt_music_extra where music_id = :music_id',
         {'music_id': 6})
->>>>>>> afedc63d
     self.assertEqual(
         result, ([(6L, 5L, 'test 6')], 1, 0,
                  [('music_id', self.int_type),
