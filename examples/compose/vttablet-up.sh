#!/bin/bash

# Copyright 2020 The Vitess Authors.
#
# Licensed under the Apache License, Version 2.0 (the "License");
# you may not use this file except in compliance with the License.
# You may obtain a copy of the License at
#
#     http://www.apache.org/licenses/LICENSE-2.0
#
# Unless required by applicable law or agreed to in writing, software
# distributed under the License is distributed on an "AS IS" BASIS,
# WITHOUT WARRANTIES OR CONDITIONS OF ANY KIND, either express or implied.
# See the License for the specific language governing permissions and
# limitations under the License.

set -u
export VTROOT=/vt
export VTDATAROOT=/vt/vtdataroot

keyspace=${KEYSPACE:-'test_keyspace'}
shard=${SHARD:-'0'}
grpc_port=${GRPC_PORT:-'15999'}
web_port=${WEB_PORT:-'8080'}
role=${ROLE:-'replica'}
vthost=${VTHOST:-`hostname -i`}
sleeptime=${SLEEPTIME:-'0'}
uid=$1
external=${EXTERNAL_DB:-0}

# If DB is not explicitly set, we default to behaviour of prefixing with vt_
# If there is an external db, the db_nmae will always match the keyspace name
[ $external = 0 ] && db_name=${DB:-"vt_$keyspace"} ||  db_name=${DB:-"$keyspace"}
db_charset=${DB_CHARSET:-''}
tablet_hostname=''

# Use IPs to simplify connections when testing in docker.
# Otherwise, blank hostname means the tablet auto-detects FQDN.
# This is now set further up

printf -v alias '%s-%010d' $CELL $uid
printf -v tablet_dir 'vt_%010d' $uid

tablet_role=$role
tablet_type='replica'

# Make every 3rd tablet rdonly
if (( $uid % 100 % 3 == 0 )) ; then
    tablet_type='rdonly'
fi

<<<<<<< HEAD
# Consider every tablet with %d00 as external master
if [ $external = 1 ] && (( $uid % 100 == 0 )) ; then
    tablet_type='replica'
    tablet_role='externalmaster'
    keyspace="ext_$keyspace"
fi

=======
>>>>>>> c6da712f
# Copy config directory
cp -R /script/config $VTROOT
init_db_sql_file="$VTROOT/config/init_db.sql"
# Clear in-place edits of init_db_sql_file if any exist
sed -i '/##\[CUSTOM_SQL/{:a;N;/END\]##/!ba};//d' $init_db_sql_file

echo "##[CUSTOM_SQL_START]##" >> $init_db_sql_file
<<<<<<< HEAD

if [ "$external" = "1" ]; then
  # We need a common user for the unmanaged and managed tablets else tools like orchestrator will not function correctly
  echo "Creating matching user for managed tablets..."
  echo "CREATE USER IF NOT EXISTS '$DB_USER'@'%' IDENTIFIED BY '$DB_PASS';" >> $init_db_sql_file
  echo "GRANT ALL ON *.* TO '$DB_USER'@'%';FLUSH PRIVILEGES;" >> $init_db_sql_file
=======
# Create database on master
if [ $tablet_role = "master" ]; then
    echo "CREATE DATABASE IF NOT EXISTS $db_name;" >> $init_db_sql_file
fi
# Create database on replicas
if [ $tablet_role != "master" ]; then
    echo "Add create database statement for replicas tablet:  $uid..."
    if [ "$external" = "1" ]; then
        # Add master character set and collation to avoid replication errors
        # Example:CREATE DATABASE IF NOT EXISTS $keyspace CHARACTER SET latin1 COLLATE latin1_swedish_ci
        echo "CREATE DATABASE IF NOT EXISTS $db_name $db_charset;" >> $init_db_sql_file
        echo "Creating matching user for replicas..."
        echo "CREATE USER IF NOT EXISTS '$DB_USER'@'%' IDENTIFIED BY '$DB_PASS';" >> $init_db_sql_file
        echo "GRANT ALL ON *.* TO '$DB_USER'@'%';FLUSH PRIVILEGES;" >> $init_db_sql_file
        # Prevent replication failures in case external db server has multiple databases which have not been created here
    else
        echo "CREATE DATABASE IF NOT EXISTS $db_name;" >> $init_db_sql_file
    fi
>>>>>>> c6da712f
fi
echo "##[CUSTOM_SQL_END]##" >> $init_db_sql_file

echo "##[CUSTOM_SQL_END]##" >> $init_db_sql_file

mkdir -p $VTDATAROOT/backups


export KEYSPACE=$keyspace
export SHARD=$shard
export TABLET_ID=$alias
export TABLET_DIR=$tablet_dir
export MYSQL_PORT=3306
export TABLET_ROLE=$tablet_role
export DB_PORT=${DB_PORT:-3306}
export DB_HOST=${DB_HOST:-""}
export DB_NAME=$db_name

# Delete socket files before running mysqlctld if exists.
# This is the primary reason for unhealthy state on restart.
# https://github.com/vitessio/vitess/pull/5115/files
echo "Removing $VTDATAROOT/$tablet_dir/{mysql.sock,mysql.sock.lock}..."
rm -rf $VTDATAROOT/$tablet_dir/{mysql.sock,mysql.sock.lock}

# Create mysql instances
# Do not create mysql instance for master if connecting to external mysql database
<<<<<<< HEAD
if [[ $tablet_role != "externalmaster" ]]; then
  echo "Initing mysql for tablet: $uid role: $role external: $external.. "
=======
if [[ $role != "master" || $external = 0 ]]; then
  echo "Initing mysql for tablet: $uid.. "
>>>>>>> c6da712f
  $VTROOT/bin/mysqlctld \
  --init_db_sql_file=$init_db_sql_file \
  --logtostderr=true \
  --tablet_uid=$uid \
  &
fi

sleep $sleeptime

<<<<<<< HEAD
# Create the cell
# https://vitess.io/blog/2020-04-27-life-of-a-cluster/
$VTROOT/bin/vtctlclient -server vtctld:$GRPC_PORT AddCellInfo -root vitess/$CELL -server_address consul1:8500 $CELL || true
=======
# if [ $role != "master" ]; then

    # master_uid=${uid:0:1}01
    # master_vttablet=vttablet${master_uid}
    # until mysql -h ${master_vttablet} -u root -e "select 0;"; do echo "Polling master mysql at ${master_vttablet}..." && sleep 1; done

    # echo "Restoring mysql dump from ${master_vttablet}..."
    # mysql -S $VTDATAROOT/$tablet_dir/mysql.sock -u root -e "FLUSH LOGS; RESET SLAVE;RESET MASTER;"
    # mysqldump -h ${master_vttablet} -u root --all-databases --triggers --routines --events --single-transaction --set-gtid-purged=AUTO --default-character-set=utf8mb4 | mysql -S $VTDATAROOT/$tablet_dir/mysql.sock -u root

# fi

$VTROOT/bin/vtctlclient -server vtctld:$GRPC_PORT AddCellInfo -root vitess/$CELL -server_address consul1:8500 $CELL || true
$VTROOT/bin/vtctlclient -server vtctld:$GRPC_PORT CreateKeyspace $keyspace || true
$VTROOT/bin/vtctlclient -server vtctld:$GRPC_PORT CreateShard $keyspace/$shard || true
$VTROOT/bin/vtctlclient -server vtctld:$GRPC_PORT InitTablet -parent -shard $shard -keyspace $keyspace -grpc_port $grpc_port -port $web_port -allow_master_override $alias $tablet_role

>>>>>>> c6da712f

#Populate external db conditional args
if [ $tablet_role = "externalmaster" ]; then
    echo "Setting external db args for master: $DB_NAME"
    external_db_args="-db_host $DB_HOST \
                      -db_port $DB_PORT \
                      -init_db_name_override $DB_NAME \
                      -init_tablet_type $tablet_type \
                      -mycnf_server_id $uid \
                      -db_app_user $DB_USER \
                      -db_app_password $DB_PASS \
                      -db_allprivs_user $DB_USER \
                      -db_allprivs_password $DB_PASS \
                      -db_appdebug_user $DB_USER \
                      -db_appdebug_password $DB_PASS \
                      -db_dba_user $DB_USER \
                      -db_dba_password $DB_PASS \
                      -db_filtered_user $DB_USER \
                      -db_filtered_password $DB_PASS \
                      -db_repl_user $DB_USER \
                      -db_repl_password $DB_PASS \
                      -init_populate_metadata=true \
                      -enable_replication_reporter=false \
                      -enforce_strict_trans_tables=false \
                      -track_schema_versions=true \
                      -vreplication_tablet_type=master \
                      -watch_replication_stream=true"
else
    external_db_args="-init_db_name_override $DB_NAME \
                      -init_tablet_type $tablet_type \
                      -enable_replication_reporter=true \
                      -restore_from_backup"
fi


echo "Starting vttablet..."
exec $VTROOT/bin/vttablet \
  $TOPOLOGY_FLAGS \
  -logtostderr=true \
  -tablet-path $alias \
  -tablet_hostname "$vthost" \
  -health_check_interval 5s \
  -enable_semi_sync=false \
  -disable_active_reparents=true \
  -port $web_port \
  -grpc_port $grpc_port \
  -binlog_use_v3_resharding_mode=true \
  -service_map 'grpc-queryservice,grpc-tabletmanager,grpc-updatestream' \
  -vtctld_addr "http://vtctld:$WEB_PORT/" \
  -init_keyspace $keyspace \
  -init_shard $shard \
  -backup_storage_implementation file \
  -file_backup_storage_root $VTDATAROOT/backups \
  -queryserver-config-schema-reload-time 60 \
  $external_db_args<|MERGE_RESOLUTION|>--- conflicted
+++ resolved
@@ -49,7 +49,6 @@
     tablet_type='rdonly'
 fi
 
-<<<<<<< HEAD
 # Consider every tablet with %d00 as external master
 if [ $external = 1 ] && (( $uid % 100 == 0 )) ; then
     tablet_type='replica'
@@ -57,8 +56,6 @@
     keyspace="ext_$keyspace"
 fi
 
-=======
->>>>>>> c6da712f
 # Copy config directory
 cp -R /script/config $VTROOT
 init_db_sql_file="$VTROOT/config/init_db.sql"
@@ -66,33 +63,12 @@
 sed -i '/##\[CUSTOM_SQL/{:a;N;/END\]##/!ba};//d' $init_db_sql_file
 
 echo "##[CUSTOM_SQL_START]##" >> $init_db_sql_file
-<<<<<<< HEAD
 
 if [ "$external" = "1" ]; then
   # We need a common user for the unmanaged and managed tablets else tools like orchestrator will not function correctly
   echo "Creating matching user for managed tablets..."
   echo "CREATE USER IF NOT EXISTS '$DB_USER'@'%' IDENTIFIED BY '$DB_PASS';" >> $init_db_sql_file
   echo "GRANT ALL ON *.* TO '$DB_USER'@'%';FLUSH PRIVILEGES;" >> $init_db_sql_file
-=======
-# Create database on master
-if [ $tablet_role = "master" ]; then
-    echo "CREATE DATABASE IF NOT EXISTS $db_name;" >> $init_db_sql_file
-fi
-# Create database on replicas
-if [ $tablet_role != "master" ]; then
-    echo "Add create database statement for replicas tablet:  $uid..."
-    if [ "$external" = "1" ]; then
-        # Add master character set and collation to avoid replication errors
-        # Example:CREATE DATABASE IF NOT EXISTS $keyspace CHARACTER SET latin1 COLLATE latin1_swedish_ci
-        echo "CREATE DATABASE IF NOT EXISTS $db_name $db_charset;" >> $init_db_sql_file
-        echo "Creating matching user for replicas..."
-        echo "CREATE USER IF NOT EXISTS '$DB_USER'@'%' IDENTIFIED BY '$DB_PASS';" >> $init_db_sql_file
-        echo "GRANT ALL ON *.* TO '$DB_USER'@'%';FLUSH PRIVILEGES;" >> $init_db_sql_file
-        # Prevent replication failures in case external db server has multiple databases which have not been created here
-    else
-        echo "CREATE DATABASE IF NOT EXISTS $db_name;" >> $init_db_sql_file
-    fi
->>>>>>> c6da712f
 fi
 echo "##[CUSTOM_SQL_END]##" >> $init_db_sql_file
 
@@ -119,13 +95,8 @@
 
 # Create mysql instances
 # Do not create mysql instance for master if connecting to external mysql database
-<<<<<<< HEAD
 if [[ $tablet_role != "externalmaster" ]]; then
   echo "Initing mysql for tablet: $uid role: $role external: $external.. "
-=======
-if [[ $role != "master" || $external = 0 ]]; then
-  echo "Initing mysql for tablet: $uid.. "
->>>>>>> c6da712f
   $VTROOT/bin/mysqlctld \
   --init_db_sql_file=$init_db_sql_file \
   --logtostderr=true \
@@ -135,29 +106,9 @@
 
 sleep $sleeptime
 
-<<<<<<< HEAD
 # Create the cell
 # https://vitess.io/blog/2020-04-27-life-of-a-cluster/
 $VTROOT/bin/vtctlclient -server vtctld:$GRPC_PORT AddCellInfo -root vitess/$CELL -server_address consul1:8500 $CELL || true
-=======
-# if [ $role != "master" ]; then
-
-    # master_uid=${uid:0:1}01
-    # master_vttablet=vttablet${master_uid}
-    # until mysql -h ${master_vttablet} -u root -e "select 0;"; do echo "Polling master mysql at ${master_vttablet}..." && sleep 1; done
-
-    # echo "Restoring mysql dump from ${master_vttablet}..."
-    # mysql -S $VTDATAROOT/$tablet_dir/mysql.sock -u root -e "FLUSH LOGS; RESET SLAVE;RESET MASTER;"
-    # mysqldump -h ${master_vttablet} -u root --all-databases --triggers --routines --events --single-transaction --set-gtid-purged=AUTO --default-character-set=utf8mb4 | mysql -S $VTDATAROOT/$tablet_dir/mysql.sock -u root
-
-# fi
-
-$VTROOT/bin/vtctlclient -server vtctld:$GRPC_PORT AddCellInfo -root vitess/$CELL -server_address consul1:8500 $CELL || true
-$VTROOT/bin/vtctlclient -server vtctld:$GRPC_PORT CreateKeyspace $keyspace || true
-$VTROOT/bin/vtctlclient -server vtctld:$GRPC_PORT CreateShard $keyspace/$shard || true
-$VTROOT/bin/vtctlclient -server vtctld:$GRPC_PORT InitTablet -parent -shard $shard -keyspace $keyspace -grpc_port $grpc_port -port $web_port -allow_master_override $alias $tablet_role
-
->>>>>>> c6da712f
 
 #Populate external db conditional args
 if [ $tablet_role = "externalmaster" ]; then
