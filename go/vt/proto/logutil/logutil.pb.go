// Code generated by protoc-gen-go. DO NOT EDIT.
// source: logutil.proto

package logutil

import (
	fmt "fmt"
	math "math"

	proto "github.com/golang/protobuf/proto"
<<<<<<< HEAD
=======
	vttime "vitess.io/vitess/go/vt/proto/vttime"
>>>>>>> 123c076b
)

// Reference imports to suppress errors if they are not otherwise used.
var _ = proto.Marshal
var _ = fmt.Errorf
var _ = math.Inf

// This is a compile-time assertion to ensure that this generated file
// is compatible with the proto package it is being compiled against.
// A compilation error at this line likely means your copy of the
// proto package needs to be updated.
const _ = proto.ProtoPackageIsVersion3 // please upgrade the proto package

// Level is the level of the log messages.
type Level int32

const (
	// The usual logging levels.
	// Should be logged using logging facility.
	Level_INFO    Level = 0
	Level_WARNING Level = 1
	Level_ERROR   Level = 2
	// For messages that may contains non-logging events.
	// Should be logged to console directly.
	Level_CONSOLE Level = 3
)

var Level_name = map[int32]string{
	0: "INFO",
	1: "WARNING",
	2: "ERROR",
	3: "CONSOLE",
}

var Level_value = map[string]int32{
	"INFO":    0,
	"WARNING": 1,
	"ERROR":   2,
	"CONSOLE": 3,
}

func (x Level) String() string {
	return proto.EnumName(Level_name, int32(x))
}

func (Level) EnumDescriptor() ([]byte, []int) {
	return fileDescriptor_31f5dd3702a8edf9, []int{0}
}

// Event is a single logging event
type Event struct {
	Time                 *vttime.Time `protobuf:"bytes,1,opt,name=time,proto3" json:"time,omitempty"`
	Level                Level        `protobuf:"varint,2,opt,name=level,proto3,enum=logutil.Level" json:"level,omitempty"`
	File                 string       `protobuf:"bytes,3,opt,name=file,proto3" json:"file,omitempty"`
	Line                 int64        `protobuf:"varint,4,opt,name=line,proto3" json:"line,omitempty"`
	Value                string       `protobuf:"bytes,5,opt,name=value,proto3" json:"value,omitempty"`
	XXX_NoUnkeyedLiteral struct{}     `json:"-"`
	XXX_unrecognized     []byte       `json:"-"`
	XXX_sizecache        int32        `json:"-"`
}

func (m *Event) Reset()         { *m = Event{} }
func (m *Event) String() string { return proto.CompactTextString(m) }
func (*Event) ProtoMessage()    {}
func (*Event) Descriptor() ([]byte, []int) {
	return fileDescriptor_31f5dd3702a8edf9, []int{0}
}

func (m *Event) XXX_Unmarshal(b []byte) error {
	return xxx_messageInfo_Event.Unmarshal(m, b)
}
func (m *Event) XXX_Marshal(b []byte, deterministic bool) ([]byte, error) {
	return xxx_messageInfo_Event.Marshal(b, m, deterministic)
}
func (m *Event) XXX_Merge(src proto.Message) {
	xxx_messageInfo_Event.Merge(m, src)
}
func (m *Event) XXX_Size() int {
	return xxx_messageInfo_Event.Size(m)
}
func (m *Event) XXX_DiscardUnknown() {
	xxx_messageInfo_Event.DiscardUnknown(m)
}

var xxx_messageInfo_Event proto.InternalMessageInfo

func (m *Event) GetTime() *vttime.Time {
	if m != nil {
		return m.Time
	}
	return nil
}

func (m *Event) GetLevel() Level {
	if m != nil {
		return m.Level
	}
	return Level_INFO
}

func (m *Event) GetFile() string {
	if m != nil {
		return m.File
	}
	return ""
}

func (m *Event) GetLine() int64 {
	if m != nil {
		return m.Line
	}
	return 0
}

func (m *Event) GetValue() string {
	if m != nil {
		return m.Value
	}
	return ""
}

func init() {
	proto.RegisterEnum("logutil.Level", Level_name, Level_value)
	proto.RegisterType((*Event)(nil), "logutil.Event")
}

func init() { proto.RegisterFile("logutil.proto", fileDescriptor_31f5dd3702a8edf9) }

var fileDescriptor_31f5dd3702a8edf9 = []byte{
	// 235 bytes of a gzipped FileDescriptorProto
	0x1f, 0x8b, 0x08, 0x00, 0x00, 0x00, 0x00, 0x00, 0x02, 0xff, 0x34, 0x8f, 0x41, 0x4b, 0x03, 0x31,
	0x10, 0x85, 0x4d, 0x77, 0x63, 0xed, 0x54, 0xcb, 0x32, 0x78, 0x08, 0x9e, 0x82, 0x14, 0x59, 0x3c,
	0x6c, 0xa0, 0x82, 0x77, 0x95, 0x55, 0x0a, 0x65, 0x17, 0xa2, 0x20, 0x78, 0x53, 0x18, 0x4b, 0x20,
	0x6d, 0xc4, 0xa6, 0xf9, 0x17, 0xfe, 0x67, 0xd9, 0x49, 0x7b, 0x7b, 0xef, 0x7b, 0x8f, 0xc7, 0x0c,
	0x5c, 0xf8, 0xb0, 0xde, 0x47, 0xe7, 0x9b, 0x9f, 0xdf, 0x10, 0x03, 0x8e, 0x0f, 0xf6, 0x0a, 0xa2,
	0xdb, 0x50, 0x86, 0xd7, 0x7f, 0x02, 0x64, 0x9b, 0x68, 0x1b, 0x51, 0x43, 0x39, 0x70, 0x25, 0xb4,
	0xa8, 0xa7, 0x8b, 0xf3, 0x26, 0x45, 0xae, 0xbd, 0xb9, 0x0d, 0x59, 0x4e, 0x70, 0x0e, 0xd2, 0x53,
	0x22, 0xaf, 0x46, 0x5a, 0xd4, 0xb3, 0xc5, 0xac, 0x39, 0xee, 0xaf, 0x06, 0x6a, 0x73, 0x88, 0x08,
	0xe5, 0xb7, 0xf3, 0xa4, 0x0a, 0x2d, 0xea, 0x89, 0x65, 0x3d, 0x30, 0xef, 0xb6, 0xa4, 0x4a, 0x2d,
	0xea, 0xc2, 0xb2, 0xc6, 0x4b, 0x90, 0xe9, 0xd3, 0xef, 0x49, 0x49, 0x2e, 0x66, 0x73, 0x7b, 0x0f,
	0x92, 0xd7, 0xf0, 0x0c, 0xca, 0x65, 0xf7, 0xdc, 0x57, 0x27, 0x38, 0x85, 0xf1, 0xfb, 0x83, 0xed,
	0x96, 0xdd, 0x4b, 0x25, 0x70, 0x02, 0xb2, 0xb5, 0xb6, 0xb7, 0xd5, 0x68, 0xe0, 0x4f, 0x7d, 0xf7,
	0xda, 0xaf, 0xda, 0xaa, 0x78, 0xbc, 0xf9, 0x98, 0x27, 0x17, 0x69, 0xb7, 0x6b, 0x5c, 0x30, 0x59,
	0x99, 0x75, 0x30, 0x29, 0x1a, 0xfe, 0xd3, 0x1c, 0x4e, 0xfd, 0x3a, 0x65, 0x7b, 0xf7, 0x1f, 0x00,
	0x00, 0xff, 0xff, 0xdd, 0xfa, 0x9b, 0x9a, 0x1c, 0x01, 0x00, 0x00,
}<|MERGE_RESOLUTION|>--- conflicted
+++ resolved
@@ -8,10 +8,7 @@
 	math "math"
 
 	proto "github.com/golang/protobuf/proto"
-<<<<<<< HEAD
-=======
 	vttime "vitess.io/vitess/go/vt/proto/vttime"
->>>>>>> 123c076b
 )
 
 // Reference imports to suppress errors if they are not otherwise used.
