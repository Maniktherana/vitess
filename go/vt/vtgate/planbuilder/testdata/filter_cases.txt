--- conflicted
+++ resolved
@@ -1844,23 +1844,6 @@
   }
 }
 
-<<<<<<< HEAD
-# able to isolate table_schema value even when hidden inside of ORs
-"SELECT * FROM INFORMATION_SCHEMA.TABLES WHERE (TABLE_SCHEMA = 'ks' and other_column = 42) OR (TABLE_SCHEMA = 'ks' and foobar = 'value')"
-{
-  "QueryType": "SELECT",
-  "Original": "SELECT * FROM INFORMATION_SCHEMA.TABLES WHERE (TABLE_SCHEMA = 'ks' and other_column = 42) OR (TABLE_SCHEMA = 'ks' and foobar = 'value')",
-  "Instructions": {
-    "OperatorType": "Route",
-    "Variant": "SelectDBA",
-    "Keyspace": {
-      "Name": "main",
-      "Sharded": false
-    },
-    "FieldQuery": "select * from INFORMATION_SCHEMA.`TABLES` where 1 != 1",
-    "Query": "select * from INFORMATION_SCHEMA.`TABLES` where TABLE_SCHEMA = :__vtschemaname and (other_column = 42 or TABLE_SCHEMA = 'ks') and (other_column = 42 or foobar = 'value')",
-    "SysTableTableSchema": "VARBINARY(\"ks\")"
-=======
 # pullout sq after pullout sq
 "select id from user where not id in (select user_extra.col from user_extra where user_extra.user_id = 42) and id in (select user_extra.col from user_extra where user_extra.user_id = 411)"
 {
@@ -1901,6 +1884,23 @@
         "Vindex": "user_index"
       }
     ]
->>>>>>> 8329bb3b
+  }
+}
+
+# able to isolate table_schema value even when hidden inside of ORs
+"SELECT * FROM INFORMATION_SCHEMA.TABLES WHERE (TABLE_SCHEMA = 'ks' and other_column = 42) OR (TABLE_SCHEMA = 'ks' and foobar = 'value')"
+{
+  "QueryType": "SELECT",
+  "Original": "SELECT * FROM INFORMATION_SCHEMA.TABLES WHERE (TABLE_SCHEMA = 'ks' and other_column = 42) OR (TABLE_SCHEMA = 'ks' and foobar = 'value')",
+  "Instructions": {
+    "OperatorType": "Route",
+    "Variant": "SelectDBA",
+    "Keyspace": {
+      "Name": "main",
+      "Sharded": false
+    },
+    "FieldQuery": "select * from INFORMATION_SCHEMA.`TABLES` where 1 != 1",
+    "Query": "select * from INFORMATION_SCHEMA.`TABLES` where TABLE_SCHEMA = :__vtschemaname and (other_column = 42 or TABLE_SCHEMA = 'ks') and (other_column = 42 or foobar = 'value')",
+    "SysTableTableSchema": "VARBINARY(\"ks\")"
   }
 }