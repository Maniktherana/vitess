/*
Copyright 2021 The Vitess Authors.

Licensed under the Apache License, Version 2.0 (the "License");
you may not use this file except in compliance with the License.
You may obtain a copy of the License at

    http://www.apache.org/licenses/LICENSE-2.0

Unless required by applicable law or agreed to in writing, software
distributed under the License is distributed on an "AS IS" BASIS,
WITHOUT WARRANTIES OR CONDITIONS OF ANY KIND, either express or implied.
See the License for the specific language governing permissions and
limitations under the License.
*/

package abstract

import (
	"fmt"
	"sort"
	"strings"
	"testing"

	"vitess.io/vitess/go/vt/vtgate/vindexes"

	"github.com/stretchr/testify/assert"
	"github.com/stretchr/testify/require"

	"vitess.io/vitess/go/vt/sqlparser"
	"vitess.io/vitess/go/vt/vtgate/semantics"
)

func TestOperator(t *testing.T) {
	type tcase struct {
		input, output string
	}
	tcases := []tcase{{
		input: "select * from t",
		output: `QueryGraph: {
Tables:
	1:t
}`,
	}, {
		input: "select t.c from t,y,z where t.c = y.c and (t.a = z.a or t.a = y.a) and 1 < 2",
		output: `QueryGraph: {
Tables:
	1:t
	2:y
	4:z
JoinPredicates:
	1:2 - t.c = y.c
	1:2:4 - t.a = z.a or t.a = y.a
ForAll: 1 < 2
}`,
	}, {
		input: "select t.c from t join y on t.id = y.t_id join z on t.id = z.t_id where t.name = 'foo' and y.col = 42 and z.baz = 101",
		output: `QueryGraph: {
Tables:
	1:t where t.` + "`name`" + ` = 'foo'
	2:y where y.col = 42
	4:z where z.baz = 101
JoinPredicates:
	1:2 - t.id = y.t_id
	1:4 - t.id = z.t_id
}`,
	}, {
		input: "select t.c from t,y,z where t.name = 'foo' and y.col = 42 and z.baz = 101 and t.id = y.t_id and t.id = z.t_id",
		output: `QueryGraph: {
Tables:
	1:t where t.` + "`name`" + ` = 'foo'
	2:y where y.col = 42
	4:z where z.baz = 101
JoinPredicates:
	1:2 - t.id = y.t_id
	1:4 - t.id = z.t_id
}`,
	}, {
		input: "select 1 from t where '1' = 1 and 12 = '12'",
		output: `QueryGraph: {
Tables:
	1:t
ForAll: '1' = 1 and 12 = '12'
}`,
	}, {
		input: "select 1 from t left join s on t.id = s.id",
		output: `OuterJoin: {
	Inner: 	QueryGraph: {
	Tables:
		1:t
	}
	Outer: 	QueryGraph: {
	Tables:
		2:s
	}
	Predicate: t.id = s.id
}`,
	}, {
		input: "select 1 from t join s on t.id = s.id and t.name = s.name",
		output: `QueryGraph: {
Tables:
	1:t
	2:s
JoinPredicates:
	1:2 - t.id = s.id and t.` + "`name`" + ` = s.` + "`name`" + `
}`,
	}, {
		input: "select 1 from t left join s on t.id = s.id where t.name = 'Mister'",
		output: `OuterJoin: {
	Inner: 	QueryGraph: {
	Tables:
		1:t where t.` + "`name`" + ` = 'Mister'
	}
	Outer: 	QueryGraph: {
	Tables:
		2:s
	}
	Predicate: t.id = s.id
}`,
	}, {
		input: "select 1 from t right join s on t.id = s.id",
		output: `OuterJoin: {
	Inner: 	QueryGraph: {
	Tables:
		2:s
	}
	Outer: 	QueryGraph: {
	Tables:
		1:t
	}
	Predicate: t.id = s.id
}`,
	}, {
		input: "select 1 from (a left join b on a.id = b.id) join (c left join d on c.id = d.id) on a.id = c.id",
		output: `Join: {
	LHS: 	OuterJoin: {
		Inner: 	QueryGraph: {
		Tables:
			1:a
		}
		Outer: 	QueryGraph: {
		Tables:
			2:b
		}
		Predicate: a.id = b.id
	}
	RHS: 	OuterJoin: {
		Inner: 	QueryGraph: {
		Tables:
			4:c
		}
		Outer: 	QueryGraph: {
		Tables:
			8:d
		}
		Predicate: c.id = d.id
	}
	Predicate: a.id = c.id
}`,
	}, {
		input: "select 1 from (select 42 as id from tbl) as t",
		output: `Derived t: {
	Query: select 42 as id from tbl
	Inner:	QueryGraph: {
	Tables:
		1:tbl
	}
}`,
	}, {
		input: "select 1 from (select id from tbl limit 10) as t join (select foo, count(*) from usr group by foo) as s on t.id = s.foo",
		output: `Join: {
	LHS: 	Derived t: {
		Query: select id from tbl limit 10
		Inner:	QueryGraph: {
		Tables:
			1:tbl
		}
	}
	RHS: 	Derived s: {
		Query: select foo, count(*) from usr group by foo
		Inner:	QueryGraph: {
		Tables:
			4:usr
		}
	}
	Predicate: t.id = s.foo
}`,
	}, {
		input: "select (select 1) from t where exists (select 1) and id in (select 1)",
		output: `SubQuery: {
	SubQueries: [	
	{
		Type: PulloutValue
		ArgName: 
		Query: 	QueryGraph: {
		Tables:
			2:dual
		}
	} 	
	{
		Type: PulloutExists
		ArgName: 
		Query: 	QueryGraph: {
		Tables:
			4:dual
		}
	} 	
	{
		Type: PulloutIn
		ArgName: 
		Query: 	QueryGraph: {
		Tables:
			8:dual
		}
	}]
	Outer: 	QueryGraph: {
	Tables:
		1:t where id in (select 1 from dual)
	ForAll: exists (select 1 from dual)
	}
}`,
	}, {
		input: "select u.id from user u where u.id = (select id from user_extra where id = u.id)",
		output: `SubQuery: {
	SubQueries: [	
	{
		Type: PulloutValue
		ArgName: 
		Query: 	QueryGraph: {
		Tables:
			2:user_extra
		JoinPredicates:
			1:2 - id = u.id
		}
	}]
	Outer: 	QueryGraph: {
	Tables:
		1:` + "`user`" + ` AS u
	JoinPredicates:
		1:2 - u.id = (select id from user_extra where id = u.id)
	}
}`,
	}, {
<<<<<<< HEAD
		input: "select id from user_index where id = :id",
		output: `Vindex: {
	Name: user_index
	Value: id
}`,
	}, {
		input: "select ui.id from user_index as ui join user as u where ui.id = 1 and ui.id = u.id",
		output: `Join: {
	LHS: 	Vindex: {
		Name: user_index
		Value: 1
	}
	RHS: 	QueryGraph: {
	Tables:
		2:` + "`user`" + ` AS u
	}
	Predicate: ui.id = u.id
}`,
	}, {
		input: "select u.id from (select id from user_index where id = 2) as u",
		output: `Derived u: {
	Query: select id from user_index where id = 2
	Inner:	Vindex: {
		Name: user_index
		Value: 2
=======
		input: "select 1 from a union select 2 from b",
		output: `Distinct {
	Concatenate {
		QueryGraph: {
		Tables:
			1:a
		},
		QueryGraph: {
		Tables:
			2:b
		}
	}
}`,
	}, {
		input: "select 1 from a union select 2 from b union select 3 from c",
		output: `Distinct {
	Concatenate {
		QueryGraph: {
		Tables:
			1:a
		},
		QueryGraph: {
		Tables:
			2:b
		},
		QueryGraph: {
		Tables:
			4:c
		}
	}
}`,
	}, {
		input: "select 1 from a union select 2 from b union select 3 from c union all select 4 from d",
		output: `Concatenate {
	Distinct {
		Concatenate {
			QueryGraph: {
			Tables:
				1:a
			},
			QueryGraph: {
			Tables:
				2:b
			},
			QueryGraph: {
			Tables:
				4:c
			}
		}
	},
	QueryGraph: {
	Tables:
		8:d
>>>>>>> 5b4a86aa
	}
}`,
	}}

	hash, _ := vindexes.NewHash("user_index", map[string]string{})
	si := &semantics.FakeSI{VindexTables: map[string]vindexes.Vindex{"user_index": hash}}
	for i, tc := range tcases {
		sql := tc.input
		t.Run(fmt.Sprintf("%d %s", i, sql), func(t *testing.T) {
			tree, err := sqlparser.Parse(sql)
			require.NoError(t, err)
<<<<<<< HEAD
			semTable, err := semantics.Analyze(tree.(sqlparser.SelectStatement), "", si, semantics.NoRewrite)
=======
			stmt := tree.(sqlparser.SelectStatement)
			semTable, err := semantics.Analyze(stmt, "", &semantics.FakeSI{}, semantics.NoRewrite)
>>>>>>> 5b4a86aa
			require.NoError(t, err)
			optree, err := CreateOperatorFromAST(stmt, semTable)
			require.NoError(t, err)
			assert.Equal(t, tc.output, testString(optree))
			if t.Failed() {
				fmt.Println(testString(optree))
			}
		})
	}
}

func testString(op Operator) string {
	switch op := op.(type) {
	case *QueryGraph:
		return fmt.Sprintf("QueryGraph: %s", op.testString())
	case *Join:
		leftStr := indent(testString(op.LHS))
		rightStr := indent(testString(op.RHS))
		return fmt.Sprintf("Join: {\n\tLHS: %s\n\tRHS: %s\n\tPredicate: %s\n}", leftStr, rightStr, sqlparser.String(op.Exp))
	case *LeftJoin:
		leftStr := indent(testString(op.Left))
		rightStr := indent(testString(op.Right))
		return fmt.Sprintf("OuterJoin: {\n\tInner: %s\n\tOuter: %s\n\tPredicate: %s\n}", leftStr, rightStr, sqlparser.String(op.Predicate))
	case *Derived:
		inner := indent(testString(op.Inner))
		query := sqlparser.String(op.Sel)
		return fmt.Sprintf("Derived %s: {\n\tQuery: %s\n\tInner:%s\n}", op.Alias, query, inner)
	case *SubQuery:
		var inners []string
		for _, sqOp := range op.Inner {
			subquery := fmt.Sprintf("\n{\n\tType: %s\n\tArgName: %s\n\tQuery: %s\n}", sqOp.Type.String(), sqOp.ArgName, indent(testString(sqOp.Inner)))
			inners = append(inners, indent(subquery))
		}
		outer := indent(testString(op.Outer))
		return fmt.Sprintf("SubQuery: {\n\tSubQueries: %s\n\tOuter: %s\n}", inners, outer)
<<<<<<< HEAD
	case *Vindex:
		value := op.Value.Value.ToString()
		if value == "" {
			value = op.Value.Key
		}
		return fmt.Sprintf("Vindex: {\n\tName: %s\n\tValue: %s\n}", op.Vindex.String(), value)
=======
	case *Distinct:
		inner := indent(testString(op.Source))
		return fmt.Sprintf("Distinct {\n%s\n}", inner)
	case *Concatenate:
		var inners []string
		for _, source := range op.Sources {
			inners = append(inners, indent(testString(source)))
		}
		return fmt.Sprintf("Concatenate {\n%s\n}", strings.Join(inners, ",\n"))
>>>>>>> 5b4a86aa
	}
	return fmt.Sprintf("implement me: %T", op)
}

func indent(s string) string {
	lines := strings.Split(s, "\n")
	for i, line := range lines {
		lines[i] = "\t" + line
	}
	return strings.Join(lines, "\n")
}

// the following code is only used by tests

func (qt *QueryTable) testString() string {
	var alias string
	if !qt.Alias.As.IsEmpty() {
		alias = " AS " + sqlparser.String(qt.Alias.As)
	}
	var preds []string
	for _, predicate := range qt.Predicates {
		preds = append(preds, sqlparser.String(predicate))
	}
	var where string
	if len(preds) > 0 {
		where = " where " + strings.Join(preds, " and ")
	}

	return fmt.Sprintf("\t%d:%s%s%s", qt.TableID, sqlparser.String(qt.Table), alias, where)
}

func (qg *QueryGraph) testString() string {
	return fmt.Sprintf(`{
Tables:
%s%s%s
}`, strings.Join(qg.tableNames(), "\n"), qg.crossPredicateString(), qg.noDepsString())
}

func (qg *QueryGraph) crossPredicateString() string {
	if len(qg.innerJoins) == 0 {
		return ""
	}
	var joinPreds []string
	for deps, predicates := range qg.innerJoins {
		var tables []string
		for _, id := range deps.Constituents() {
			tables = append(tables, fmt.Sprintf("%d", id))
		}
		var expressions []string
		for _, expr := range predicates {
			expressions = append(expressions, sqlparser.String(expr))
		}
		tableConcat := strings.Join(tables, ":")
		exprConcat := strings.Join(expressions, " and ")
		joinPreds = append(joinPreds, fmt.Sprintf("\t%s - %s", tableConcat, exprConcat))
	}
	sort.Strings(joinPreds)
	return fmt.Sprintf("\nJoinPredicates:\n%s", strings.Join(joinPreds, "\n"))
}

func (qg *QueryGraph) tableNames() []string {
	var tables []string
	for _, t := range qg.Tables {
		tables = append(tables, t.testString())
	}
	return tables
}

func (qg *QueryGraph) noDepsString() string {
	if qg.NoDeps == nil {
		return ""
	}
	return fmt.Sprintf("\nForAll: %s", sqlparser.String(qg.NoDeps))
}<|MERGE_RESOLUTION|>--- conflicted
+++ resolved
@@ -241,7 +241,6 @@
 	}
 }`,
 	}, {
-<<<<<<< HEAD
 		input: "select id from user_index where id = :id",
 		output: `Vindex: {
 	Name: user_index
@@ -267,7 +266,9 @@
 	Inner:	Vindex: {
 		Name: user_index
 		Value: 2
-=======
+	}
+}`,
+	}, {
 		input: "select 1 from a union select 2 from b",
 		output: `Distinct {
 	Concatenate {
@@ -321,7 +322,6 @@
 	QueryGraph: {
 	Tables:
 		8:d
->>>>>>> 5b4a86aa
 	}
 }`,
 	}}
@@ -333,12 +333,8 @@
 		t.Run(fmt.Sprintf("%d %s", i, sql), func(t *testing.T) {
 			tree, err := sqlparser.Parse(sql)
 			require.NoError(t, err)
-<<<<<<< HEAD
-			semTable, err := semantics.Analyze(tree.(sqlparser.SelectStatement), "", si, semantics.NoRewrite)
-=======
 			stmt := tree.(sqlparser.SelectStatement)
-			semTable, err := semantics.Analyze(stmt, "", &semantics.FakeSI{}, semantics.NoRewrite)
->>>>>>> 5b4a86aa
+			semTable, err := semantics.Analyze(stmt, "", si, semantics.NoRewrite)
 			require.NoError(t, err)
 			optree, err := CreateOperatorFromAST(stmt, semTable)
 			require.NoError(t, err)
@@ -374,14 +370,12 @@
 		}
 		outer := indent(testString(op.Outer))
 		return fmt.Sprintf("SubQuery: {\n\tSubQueries: %s\n\tOuter: %s\n}", inners, outer)
-<<<<<<< HEAD
 	case *Vindex:
 		value := op.Value.Value.ToString()
 		if value == "" {
 			value = op.Value.Key
 		}
 		return fmt.Sprintf("Vindex: {\n\tName: %s\n\tValue: %s\n}", op.Vindex.String(), value)
-=======
 	case *Distinct:
 		inner := indent(testString(op.Source))
 		return fmt.Sprintf("Distinct {\n%s\n}", inner)
@@ -391,7 +385,6 @@
 			inners = append(inners, indent(testString(source)))
 		}
 		return fmt.Sprintf("Concatenate {\n%s\n}", strings.Join(inners, ",\n"))
->>>>>>> 5b4a86aa
 	}
 	return fmt.Sprintf("implement me: %T", op)
 }
