/*
Copyright 2019 The Vitess Authors.

Licensed under the Apache License, Version 2.0 (the "License");
you may not use this file except in compliance with the License.
You may obtain a copy of the License at

    http://www.apache.org/licenses/LICENSE-2.0

Unless required by applicable law or agreed to in writing, software
distributed under the License is distributed on an "AS IS" BASIS,
WITHOUT WARRANTIES OR CONDITIONS OF ANY KIND, either express or implied.
See the License for the specific language governing permissions and
limitations under the License.
*/

package planbuilder

import (
	"strings"

	"vitess.io/vitess/go/sqltypes"
	"vitess.io/vitess/go/vt/vtgate/planbuilder/abstract"

	"vitess.io/vitess/go/vt/vtgate/semantics"

	vtrpcpb "vitess.io/vitess/go/vt/proto/vtrpc"
	"vitess.io/vitess/go/vt/vterrors"

	"vitess.io/vitess/go/vt/sqlparser"
	"vitess.io/vitess/go/vt/vtgate/engine"
)

type horizonPlanning struct {
	sel             *sqlparser.Select
	qp              *abstract.QueryProjection
	needsTruncation bool
	vtgateGrouping  bool
}

func (hp *horizonPlanning) planHorizon(ctx planningContext, plan logicalPlan) (logicalPlan, error) {
	rb, ok := plan.(*route)
	if !ok && ctx.semTable.ProjectionErr != nil {
		return nil, ctx.semTable.ProjectionErr
	}

	if ok && rb.isSingleShard() {
		createSingleShardRoutePlan(hp.sel, rb)
		return plan, nil
	}

	qp, err := abstract.CreateQPFromSelect(hp.sel, ctx.semTable)
	if err != nil {
		return nil, err
	}

	hp.qp = qp

	if err := checkUnsupportedConstructs(hp.sel); err != nil {
		return nil, err
	}

	if hp.qp.NeedsAggregation() || hp.sel.Having != nil {
		plan, err = hp.planAggregations(ctx, plan)
		if err != nil {
			return nil, err
		}
	} else {
		_, isOA := plan.(*orderedAggregate)
		if isOA {
			plan = &simpleProjection{
				logicalPlanCommon: newBuilderCommon(plan),
				eSimpleProj:       &engine.SimpleProjection{},
			}
		}
		for _, e := range hp.qp.SelectExprs {
			if _, _, err := pushProjection(e.Col, plan, ctx.semTable, true, false); err != nil {
				return nil, err
			}
		}
	}

	if len(hp.qp.OrderExprs) > 0 {
		plan, err = hp.planOrderBy(ctx, hp.qp.OrderExprs, plan)
		if err != nil {
			return nil, err
		}
	}

	if hp.qp.CanPushDownSorting && hp.vtgateGrouping {
		plan, err = hp.planOrderByUsingGroupBy(ctx, plan)
		if err != nil {
			return nil, err
		}
	}

	plan, err = hp.planDistinct(ctx, plan)
	if err != nil {
		return nil, err
	}

	err = hp.truncateColumnsIfNeeded(plan)
	if err != nil {
		return nil, err
	}

	return plan, nil
}

func (hp *horizonPlanning) truncateColumnsIfNeeded(plan logicalPlan) error {
	if !hp.needsTruncation {
		return nil
	}

	switch p := plan.(type) {
	case *route:
		p.eroute.SetTruncateColumnCount(hp.sel.GetColumnCount())
	case *joinGen4:
		// since this is a join, we can safely add extra columns and not need to truncate them
	case *orderedAggregate:
		p.eaggr.SetTruncateColumnCount(hp.sel.GetColumnCount())
	case *memorySort:
		p.truncater.SetTruncateColumnCount(hp.sel.GetColumnCount())
	case *pulloutSubquery:
		return hp.truncateColumnsIfNeeded(p.underlying)
	default:
		return vterrors.Errorf(vtrpcpb.Code_INTERNAL, "plan type not known for column truncation: %T", plan)
	}

	return nil
}

func pushProjection(expr *sqlparser.AliasedExpr, plan logicalPlan, semTable *semantics.SemTable, inner bool, reuseCol bool) (int, bool, error) {
	switch node := plan.(type) {
	case *route:
		value, err := makePlanValue(expr.Expr)
		if err != nil {
			return 0, false, err
		}
		_, isColName := expr.Expr.(*sqlparser.ColName)
		badExpr := value == nil && !isColName
		if !inner && badExpr {
			return 0, false, vterrors.New(vtrpcpb.Code_UNIMPLEMENTED, "unsupported: cross-shard left join and column expressions")
		}
		sel := node.Select.(*sqlparser.Select)
		if reuseCol {
			if i := checkIfAlreadyExists(expr, sel, semTable); i != -1 {
				return i, false, nil
			}
		}
		expr = removeKeyspaceFromColName(expr)

		offset := len(sel.SelectExprs)
		sel.SelectExprs = append(sel.SelectExprs, expr)
		return offset, true, nil
	case *joinGen4:
		lhsSolves := node.Left.ContainsTables()
		rhsSolves := node.Right.ContainsTables()
		deps := semTable.BaseTableDependencies(expr.Expr)
		var column int
		var appended bool
		passDownReuseCol := reuseCol
		if !reuseCol {
			passDownReuseCol = expr.As.IsEmpty()
		}
		switch {
		case deps.IsSolvedBy(lhsSolves):
			offset, added, err := pushProjection(expr, node.Left, semTable, inner, passDownReuseCol)
			if err != nil {
				return 0, false, err
			}
			column = -(offset + 1)
			appended = added
		case deps.IsSolvedBy(rhsSolves):
			offset, added, err := pushProjection(expr, node.Right, semTable, inner && node.Opcode != engine.LeftJoin, passDownReuseCol)
			if err != nil {
				return 0, false, err
			}
			column = offset + 1
			appended = added
		default:
			return 0, false, vterrors.Errorf(vtrpcpb.Code_INTERNAL, "unknown dependencies for %s", sqlparser.String(expr))
		}
		if reuseCol && !appended {
			for idx, col := range node.Cols {
				if column == col {
					return idx, false, nil
				}
			}
			// the column was not appended to either child, but we could not find it in out cols list,
			// so we'll still add it
		}
		node.Cols = append(node.Cols, column)
		return len(node.Cols) - 1, true, nil
	case *pulloutSubquery:
		// push projection to the outer query
		return pushProjection(expr, node.underlying, semTable, inner, reuseCol)
	case *simpleProjection:
		offset, _, err := pushProjection(expr, node.input, semTable, inner, true)
		if err != nil {
			return 0, false, err
		}
		node.eSimpleProj.Cols = append(node.eSimpleProj.Cols, offset)
		return len(node.eSimpleProj.Cols) - 1, true, nil
	case *orderedAggregate:
		colName, isColName := expr.Expr.(*sqlparser.ColName)
		for _, aggregate := range node.eaggr.Aggregates {
			if sqlparser.EqualsExpr(aggregate.Expr, expr.Expr) {
				return aggregate.Col, false, nil
			}
			if isColName && colName.Name.EqualString(aggregate.Alias) {
				return aggregate.Col, false, nil
			}
		}
		return 0, false, vterrors.Errorf(vtrpcpb.Code_INTERNAL, "cannot push projections in ordered aggregates")
<<<<<<< HEAD
	case *vindexFunc:
		i, err := node.SupplyProjection(expr, reuseCol)
		if err != nil {
			return 0, false, err
		}
		return i, true, nil
=======
	case *limit:
		return pushProjection(expr, node.input, semTable, inner, reuseCol)
>>>>>>> 5b4a86aa
	default:
		return 0, false, vterrors.Errorf(vtrpcpb.Code_UNIMPLEMENTED, "[BUG] push projection does not yet support: %T", node)
	}
}

func removeKeyspaceFromColName(expr *sqlparser.AliasedExpr) *sqlparser.AliasedExpr {
	if _, ok := expr.Expr.(*sqlparser.ColName); ok {
		expr = sqlparser.CloneRefOfAliasedExpr(expr)
		col := expr.Expr.(*sqlparser.ColName)
		col.Qualifier.Qualifier = sqlparser.NewTableIdent("")
	}
	return expr
}

func checkIfAlreadyExists(expr *sqlparser.AliasedExpr, sel *sqlparser.Select, semTable *semantics.SemTable) int {
	exprDep := semTable.BaseTableDependencies(expr.Expr)

	for i, selectExpr := range sel.SelectExprs {
		selectExpr, ok := selectExpr.(*sqlparser.AliasedExpr)
		if !ok {
			continue
		}

		selectExprCol, isSelectExprCol := selectExpr.Expr.(*sqlparser.ColName)
		exprCol, isExprCol := expr.Expr.(*sqlparser.ColName)
		selectExprDep := semTable.BaseTableDependencies(selectExpr.Expr)

		// Check that the two expressions have the same dependencies
		if selectExprDep != exprDep {
			continue
		}

		if selectExpr.As.IsEmpty() {
			// we don't have an alias

			if isSelectExprCol && isExprCol && exprCol.Name.Equal(selectExprCol.Name) {
				// the expressions are ColName, we compare their name
				return i
			} else if sqlparser.EqualsExpr(selectExpr.Expr, expr.Expr) {
				// the expressions are not ColName, so we just compare the expressions
				return i
			}
		} else if isExprCol && selectExpr.As.Equal(exprCol.Name) {
			// we have an aliased column, checking if the expression is matching the alias
			return i
		}
	}
	return -1
}

func (hp *horizonPlanning) haveToTruncate(v bool) {
	hp.needsTruncation = hp.needsTruncation || v
}

func (hp *horizonPlanning) planAggregations(ctx planningContext, plan logicalPlan) (logicalPlan, error) {
	newPlan := plan
	var oa *orderedAggregate
	uniqVindex := hasUniqueVindex(ctx.vschema, ctx.semTable, hp.qp.GroupByExprs)
	_, joinPlan := plan.(*joinGen4)
	if !uniqVindex || joinPlan {
		eaggr := &engine.OrderedAggregate{}
		oa = &orderedAggregate{
			resultsBuilder: resultsBuilder{
				logicalPlanCommon: newBuilderCommon(plan),
				weightStrings:     make(map[*resultColumn]int),
				truncater:         eaggr,
			},
			eaggr: eaggr,
		}
		newPlan = oa
		hp.vtgateGrouping = true
	}

	for _, e := range hp.qp.SelectExprs {
		// push all expression if they are non-aggregating or the plan is not ordered aggregated plan.
		if !e.Aggr || oa == nil {
			_, _, err := pushProjection(e.Col, plan, ctx.semTable, true, false)
			if err != nil {
				return nil, err
			}
			continue
		}

		fExpr, isFunc := e.Col.Expr.(*sqlparser.FuncExpr)
		if !isFunc {
			return nil, vterrors.Errorf(vtrpcpb.Code_UNIMPLEMENTED, "unsupported: in scatter query: complex aggregate expression")
		}
		opcode, found := engine.SupportedAggregates[fExpr.Name.Lowered()]
		if !found {
			return nil, vterrors.Errorf(vtrpcpb.Code_UNIMPLEMENTED, "unsupported: in scatter query: complex aggregate expression")
		}
		handleDistinct, innerAliased, err := hp.needDistinctHandling(ctx, fExpr, opcode, plan)
		if err != nil {
			return nil, err
		}

		pushExpr, alias, opcode := hp.createPushExprAndAlias(e, handleDistinct, innerAliased, opcode, oa)
		offset, _, err := pushProjection(pushExpr, plan, ctx.semTable, true, false)
		if err != nil {
			if strings.HasPrefix(err.Error(), "unknown dependencies for") {
				return nil, vterrors.New(vtrpcpb.Code_UNIMPLEMENTED, "unsupported: cross-shard query with aggregates")
			}
			return nil, err
		}
		oa.eaggr.Aggregates = append(oa.eaggr.Aggregates, &engine.AggregateParams{
			Opcode: opcode,
			Col:    offset,
			Alias:  alias,
			Expr:   fExpr,
		})
	}

	for _, groupExpr := range hp.qp.GroupByExprs {
		added, err := planGroupByGen4(groupExpr, newPlan, ctx.semTable)
		if err != nil {
			return nil, err
		}
		hp.haveToTruncate(added)
	}

	err := hp.planHaving(ctx, newPlan)
	if err != nil {
		return nil, err
	}

	if !hp.qp.CanPushDownSorting && oa != nil {
		var orderExprs []abstract.OrderBy
		// if we can't at a later stage push down the sorting to our inputs, we have to do ordering here
		for _, groupExpr := range hp.qp.GroupByExprs {
			orderExprs = append(orderExprs, abstract.OrderBy{
				Inner:         &sqlparser.Order{Expr: groupExpr.Inner},
				WeightStrExpr: groupExpr.WeightStrExpr},
			)
		}
		if len(orderExprs) > 0 {
			newInput, err := hp.planOrderBy(ctx, orderExprs, plan)
			if err != nil {
				return nil, err
			}
			oa.input = newInput
			plan = oa
		}
	} else {
		plan = newPlan
	}

	// done with aggregation planning. let's check if we should fail the query
	if _, planIsRoute := plan.(*route); !planIsRoute {
		// if we had to build up additional operators around the route, we have to fail this query
		for _, expr := range hp.qp.SelectExprs {
			colExpr := expr.Col.Expr
			if !sqlparser.IsAggregation(colExpr) && sqlparser.ContainsAggregation(colExpr) {
				return nil, vterrors.New(vtrpcpb.Code_UNIMPLEMENTED, "unsupported: in scatter query: complex aggregate expression")
			}
		}
	}

	return plan, nil
}

// createPushExprAndAlias creates the expression that should be pushed down to the leaves,
// and changes the opcode so it is a distinct one if needed
func (hp *horizonPlanning) createPushExprAndAlias(
	expr abstract.SelectExpr,
	handleDistinct bool,
	innerAliased *sqlparser.AliasedExpr,
	opcode engine.AggregateOpcode,
	oa *orderedAggregate,
) (*sqlparser.AliasedExpr, string, engine.AggregateOpcode) {
	pushExpr := expr.Col
	var alias string
	if expr.Col.As.IsEmpty() {
		alias = sqlparser.String(expr.Col.Expr)
	} else {
		alias = expr.Col.As.String()
	}
	if handleDistinct {
		pushExpr = innerAliased

		switch opcode {
		case engine.AggregateCount:
			opcode = engine.AggregateCountDistinct
		case engine.AggregateSum:
			opcode = engine.AggregateSumDistinct
		}

		oa.eaggr.PreProcess = true
		hp.haveToTruncate(true)
		by := abstract.GroupBy{
			Inner:             innerAliased.Expr,
			WeightStrExpr:     innerAliased.Expr,
			DistinctAggrIndex: len(oa.eaggr.Aggregates) + 1,
		}
		hp.qp.GroupByExprs = append(hp.qp.GroupByExprs, by)
	}
	return pushExpr, alias, opcode
}

func hasUniqueVindex(vschema ContextVSchema, semTable *semantics.SemTable, groupByExprs []abstract.GroupBy) bool {
	for _, groupByExpr := range groupByExprs {
		if exprHasUniqueVindex(vschema, semTable, groupByExpr.WeightStrExpr) {
			return true
		}
	}
	return false
}

func planGroupByGen4(groupExpr abstract.GroupBy, plan logicalPlan, semTable *semantics.SemTable) (bool, error) {
	switch node := plan.(type) {
	case *route:
		sel := node.Select.(*sqlparser.Select)
		sel.GroupBy = append(sel.GroupBy, groupExpr.Inner)
		return false, nil
	case *joinGen4:
		_, _, added, err := wrapAndPushExpr(groupExpr.Inner, groupExpr.WeightStrExpr, node, semTable)
		return added, err
	case *orderedAggregate:
		keyCol, wsOffset, colAdded, err := wrapAndPushExpr(groupExpr.Inner, groupExpr.WeightStrExpr, node.input, semTable)
		if err != nil {
			return false, err
		}
		if groupExpr.DistinctAggrIndex == 0 {
			node.eaggr.GroupByKeys = append(node.eaggr.GroupByKeys, &engine.GroupByParams{KeyCol: keyCol, WeightStringCol: wsOffset, Expr: groupExpr.WeightStrExpr})
		} else {
			if wsOffset != -1 {
				node.eaggr.Aggregates[groupExpr.DistinctAggrIndex-1].WAssigned = true
				node.eaggr.Aggregates[groupExpr.DistinctAggrIndex-1].WCol = wsOffset
			}
		}
		colAddedRecursively, err := planGroupByGen4(groupExpr, node.input, semTable)
		if err != nil {
			return false, err
		}
		return colAdded || colAddedRecursively, nil
	default:
		return false, semantics.Gen4NotSupportedF("group by on: %T", plan)
	}
}

func (hp *horizonPlanning) planOrderByUsingGroupBy(ctx planningContext, plan logicalPlan) (logicalPlan, error) {
	var orderExprs []abstract.OrderBy
	for _, groupExpr := range hp.qp.GroupByExprs {
		addExpr := true
		for _, orderExpr := range hp.qp.OrderExprs {
			if sqlparser.EqualsExpr(groupExpr.Inner, orderExpr.Inner.Expr) {
				addExpr = false
				break
			}
		}
		if addExpr {
			orderExprs = append(orderExprs, abstract.OrderBy{
				Inner:         &sqlparser.Order{Expr: groupExpr.Inner},
				WeightStrExpr: groupExpr.WeightStrExpr},
			)
		}
	}
	if len(orderExprs) > 0 {
		return hp.planOrderBy(ctx, orderExprs, plan)
	}
	return plan, nil
}

func (hp *horizonPlanning) planOrderBy(ctx planningContext, orderExprs []abstract.OrderBy, plan logicalPlan) (logicalPlan, error) {
	switch plan := plan.(type) {
	case *route:
		newPlan, truncate, err := planOrderByForRoute(orderExprs, plan, ctx.semTable)
		if err != nil {
			return nil, err
		}
		hp.haveToTruncate(truncate)
		return newPlan, nil
	case *joinGen4:
		newPlan, err := hp.planOrderByForJoin(ctx, orderExprs, plan)
		if err != nil {
			return nil, err
		}

		return newPlan, nil
	case *orderedAggregate:
		// remove ORDER BY NULL from the list of order by expressions since we will be doing the ordering on vtgate level so NULL is not useful
		var orderExprsWithoutNils []abstract.OrderBy
		for _, expr := range orderExprs {
			if sqlparser.IsNull(expr.Inner.Expr) {
				continue
			}
			orderExprsWithoutNils = append(orderExprsWithoutNils, expr)
		}
		orderExprs = orderExprsWithoutNils

		for _, order := range orderExprs {
			if sqlparser.ContainsAggregation(order.WeightStrExpr) {
				ms, err := createMemorySortPlanOnAggregation(plan, orderExprs)
				if err != nil {
					return nil, err
				}
				return ms, nil
			}
		}
		newInput, err := hp.planOrderBy(ctx, orderExprs, plan.input)
		if err != nil {
			return nil, err
		}
		plan.input = newInput
		return plan, nil
	case *memorySort:
		return plan, nil
	case *pulloutSubquery:
		newUnderlyingPlan, err := hp.planOrderBy(ctx, orderExprs, plan.underlying)
		if err != nil {
			return nil, err
		}
		plan.underlying = newUnderlyingPlan
		return plan, nil
	case *limit:
		newUnderlyingPlan, err := hp.planOrderBy(ctx, orderExprs, plan.input)
		if err != nil {
			return nil, err
		}
		plan.input = newUnderlyingPlan
		return plan, nil
	default:
		return nil, semantics.Gen4NotSupportedF("ordering on complex query %T", plan)
	}
}

func planOrderByForRoute(orderExprs []abstract.OrderBy, plan *route, semTable *semantics.SemTable) (logicalPlan, bool, error) {
	origColCount := plan.Select.GetColumnCount()
	for _, order := range orderExprs {
		plan.Select.AddOrder(order.Inner)
		if sqlparser.IsNull(order.Inner.Expr) {
			continue
		}
		offset, weightStringOffset, _, err := wrapAndPushExpr(order.Inner.Expr, order.WeightStrExpr, plan, semTable)
		if err != nil {
			return nil, false, err
		}

		plan.eroute.OrderBy = append(plan.eroute.OrderBy, engine.OrderByParams{
			Col:             offset,
			WeightStringCol: weightStringOffset,
			Desc:            order.Inner.Direction == sqlparser.DescOrder,
		})
	}
	return plan, origColCount != plan.Select.GetColumnCount(), nil
}

// wrapAndPushExpr pushes the expression and weighted_string function to the plan using semantics.SemTable
// It returns (expr offset, weight_string offset, new_column added, error)
func wrapAndPushExpr(expr sqlparser.Expr, weightStrExpr sqlparser.Expr, plan logicalPlan, semTable *semantics.SemTable) (int, int, bool, error) {
	offset, added, err := pushProjection(&sqlparser.AliasedExpr{Expr: expr}, plan, semTable, true, true)
	if err != nil {
		return 0, 0, false, err
	}
	if weightStrExpr == nil {
		return offset, -1, added, nil
	}
	_, ok := expr.(*sqlparser.ColName)
	if !ok {
		return 0, 0, false, semantics.Gen4NotSupportedF("group by/order by non-column expression")
	}
	qt := semTable.TypeFor(expr)
	wsNeeded := true
	if qt != nil && sqltypes.IsNumber(*qt) {
		wsNeeded = false
	}

	weightStringOffset := -1
	var wAdded bool
	if wsNeeded {
		weightStringOffset, wAdded, err = pushProjection(&sqlparser.AliasedExpr{Expr: weightStringFor(weightStrExpr)}, plan, semTable, true, true)
		if err != nil {
			return 0, 0, false, err
		}
	}
	return offset, weightStringOffset, added || wAdded, nil
}

func weightStringFor(expr sqlparser.Expr) sqlparser.Expr {
	return &sqlparser.FuncExpr{
		Name: sqlparser.NewColIdent("weight_string"),
		Exprs: []sqlparser.SelectExpr{
			&sqlparser.AliasedExpr{
				Expr: expr,
			},
		},
	}

}

func (hp *horizonPlanning) planOrderByForJoin(ctx planningContext, orderExprs []abstract.OrderBy, plan *joinGen4) (logicalPlan, error) {
	if allLeft(orderExprs, ctx.semTable, plan.Left.ContainsTables()) {
		newLeft, err := hp.planOrderBy(ctx, orderExprs, plan.Left)
		if err != nil {
			return nil, err
		}
		plan.Left = newLeft
		return plan, nil
	}
	sortPlan, err := hp.createMemorySortPlan(ctx, plan, orderExprs)
	if err != nil {
		return nil, err
	}
	return sortPlan, nil
}

func createMemorySortPlanOnAggregation(plan *orderedAggregate, orderExprs []abstract.OrderBy) (logicalPlan, error) {
	primitive := &engine.MemorySort{}
	ms := &memorySort{
		resultsBuilder: resultsBuilder{
			logicalPlanCommon: newBuilderCommon(plan),
			weightStrings:     make(map[*resultColumn]int),
			truncater:         primitive,
		},
		eMemorySort: primitive,
	}

	for _, order := range orderExprs {
		offset, woffset, found := findExprInOrderedAggr(plan, order)
		if !found {
			return nil, vterrors.Errorf(vtrpcpb.Code_INTERNAL, "expected to find the order by expression (%s) in orderedAggregate", sqlparser.String(order.Inner))
		}
		ms.eMemorySort.OrderBy = append(ms.eMemorySort.OrderBy, engine.OrderByParams{
			Col:               offset,
			WeightStringCol:   woffset,
			Desc:              order.Inner.Direction == sqlparser.DescOrder,
			StarColFixedIndex: offset,
		})
	}
	return ms, nil
}

func findExprInOrderedAggr(plan *orderedAggregate, order abstract.OrderBy) (int, int, bool) {
	for _, key := range plan.eaggr.GroupByKeys {
		if sqlparser.EqualsExpr(order.WeightStrExpr, key.Expr) {
			return key.KeyCol, key.WeightStringCol, true
		}
	}
	for _, aggregate := range plan.eaggr.Aggregates {
		if sqlparser.EqualsExpr(order.WeightStrExpr, aggregate.Expr) {
			return aggregate.Col, -1, true
		}
	}
	return 0, 0, false
}

func (hp *horizonPlanning) createMemorySortPlan(ctx planningContext, plan logicalPlan, orderExprs []abstract.OrderBy) (logicalPlan, error) {
	primitive := &engine.MemorySort{}
	ms := &memorySort{
		resultsBuilder: resultsBuilder{
			logicalPlanCommon: newBuilderCommon(plan),
			weightStrings:     make(map[*resultColumn]int),
			truncater:         primitive,
		},
		eMemorySort: primitive,
	}

	for _, order := range orderExprs {
		offset, weightStringOffset, added, err := wrapAndPushExpr(order.Inner.Expr, order.WeightStrExpr, plan, ctx.semTable)
		if err != nil {
			return nil, err
		}
		hp.haveToTruncate(added)
		ms.eMemorySort.OrderBy = append(ms.eMemorySort.OrderBy, engine.OrderByParams{
			Col:               offset,
			WeightStringCol:   weightStringOffset,
			Desc:              order.Inner.Direction == sqlparser.DescOrder,
			StarColFixedIndex: offset,
		})
	}
	return ms, nil
}

func allLeft(orderExprs []abstract.OrderBy, semTable *semantics.SemTable, lhsTables semantics.TableSet) bool {
	for _, expr := range orderExprs {
		exprDependencies := semTable.BaseTableDependencies(expr.Inner.Expr)
		if !exprDependencies.IsSolvedBy(lhsTables) {
			return false
		}
	}
	return true
}

func (hp *horizonPlanning) planDistinct(ctx planningContext, plan logicalPlan) (logicalPlan, error) {
	if !hp.qp.NeedsDistinct() {
		return plan, nil
	}
	switch p := plan.(type) {
	case *route:
		// we always make the underlying query distinct,
		// and then we might also add a distinct operator on top if it is needed
		p.Select.MakeDistinct()
		if p.isSingleShard() || selectHasUniqueVindex(ctx.vschema, ctx.semTable, hp.qp.SelectExprs) {
			return plan, nil
		}

		return hp.addDistinct(ctx, plan)
	case *joinGen4:
		return hp.addDistinct(ctx, plan)
	case *orderedAggregate:
		return hp.planDistinctOA(p)
	default:
		return nil, vterrors.Errorf(vtrpcpb.Code_INTERNAL, "unknown plan type for DISTINCT %T", plan)
	}
}

func (hp *horizonPlanning) planDistinctOA(currPlan *orderedAggregate) (logicalPlan, error) {
	eaggr := &engine.OrderedAggregate{}
	oa := &orderedAggregate{
		resultsBuilder: resultsBuilder{
			logicalPlanCommon: newBuilderCommon(currPlan),
			weightStrings:     make(map[*resultColumn]int),
			truncater:         eaggr,
		},
		eaggr: eaggr,
	}
	for _, sExpr := range hp.qp.SelectExprs {
		found := false
		for _, grpParam := range currPlan.eaggr.GroupByKeys {
			if sqlparser.EqualsExpr(sExpr.Col.Expr, grpParam.Expr) {
				found = true
				eaggr.GroupByKeys = append(eaggr.GroupByKeys, grpParam)
				break
			}
		}
		if found {
			continue
		}
		for _, aggrParam := range currPlan.eaggr.Aggregates {
			if sqlparser.EqualsExpr(sExpr.Col.Expr, aggrParam.Expr) {
				found = true
				eaggr.GroupByKeys = append(eaggr.GroupByKeys, &engine.GroupByParams{KeyCol: aggrParam.Col, WeightStringCol: -1})
				break
			}
		}
		if !found {
			return nil, vterrors.Errorf(vtrpcpb.Code_INTERNAL, "[BUG] unable to plan distinct query as the column is not projected: %s", sqlparser.String(sExpr.Col))
		}
	}
	return oa, nil
}

func (hp *horizonPlanning) addDistinct(ctx planningContext, plan logicalPlan) (logicalPlan, error) {
	eaggr := &engine.OrderedAggregate{}
	var orderExprs []abstract.OrderBy
	for index, sExpr := range hp.qp.SelectExprs {
		if isAmbiguousOrderBy(index, sExpr.Col.As, hp.qp.SelectExprs) {
			return nil, vterrors.Errorf(vtrpcpb.Code_UNIMPLEMENTED, "generating order by clause: ambiguous symbol reference: %s", sqlparser.String(sExpr.Col.As))
		}
		grpParam := &engine.GroupByParams{KeyCol: index, WeightStringCol: -1}
		_, wOffset, added, err := wrapAndPushExpr(sExpr.Col.Expr, sExpr.Col.Expr, plan, ctx.semTable)
		if err != nil {
			return nil, err
		}
		hp.needsTruncation = hp.needsTruncation || added
		grpParam.WeightStringCol = wOffset
		eaggr.GroupByKeys = append(eaggr.GroupByKeys, grpParam)

		var inner sqlparser.Expr
		if !sExpr.Col.As.IsEmpty() {
			inner = sqlparser.NewColName(sExpr.Col.As.String())
			ctx.semTable.CopyDependencies(sExpr.Col.Expr, inner)
		} else {
			inner = sExpr.Col.Expr
		}
		orderExprs = append(orderExprs, abstract.OrderBy{
			Inner:         &sqlparser.Order{Expr: inner},
			WeightStrExpr: sExpr.Col.Expr},
		)
	}
	innerPlan, err := hp.planOrderBy(ctx, orderExprs, plan)
	if err != nil {
		return nil, err
	}
	oa := &orderedAggregate{
		resultsBuilder: resultsBuilder{
			logicalPlanCommon: newBuilderCommon(innerPlan),
			weightStrings:     make(map[*resultColumn]int),
			truncater:         eaggr,
		},
		eaggr: eaggr,
	}
	return oa, nil
}

func isAmbiguousOrderBy(index int, col sqlparser.ColIdent, exprs []abstract.SelectExpr) bool {
	if col.String() == "" {
		return false
	}
	for i, expr := range exprs {
		if i == index {
			continue
		}
		alias := expr.Col.As
		if alias.IsEmpty() {
			if col, ok := expr.Col.Expr.(*sqlparser.ColName); ok {
				alias = col.Name
			}
		}
		if col.Equal(alias) {
			return true
		}
	}
	return false
}

func selectHasUniqueVindex(vschema ContextVSchema, semTable *semantics.SemTable, sel []abstract.SelectExpr) bool {
	for _, expr := range sel {
		if exprHasUniqueVindex(vschema, semTable, expr.Col.Expr) {
			return true
		}
	}
	return false
}

// needDistinctHandling returns true if oa needs to handle the distinct clause.
// If true, it will also return the aliased expression that needs to be pushed
// down into the underlying route.
func (hp *horizonPlanning) needDistinctHandling(ctx planningContext, funcExpr *sqlparser.FuncExpr, opcode engine.AggregateOpcode, input logicalPlan) (bool, *sqlparser.AliasedExpr, error) {
	if !funcExpr.Distinct {
		return false, nil, nil
	}
	if opcode != engine.AggregateCount && opcode != engine.AggregateSum {
		return false, nil, nil
	}
	innerAliased, ok := funcExpr.Exprs[0].(*sqlparser.AliasedExpr)
	if !ok {
		return false, nil, vterrors.Errorf(vtrpcpb.Code_INVALID_ARGUMENT, "syntax error: %s", sqlparser.String(funcExpr))
	}
	_, ok = input.(*route)
	if !ok {
		// Unreachable
		return true, innerAliased, nil
	}
	if exprHasUniqueVindex(ctx.vschema, ctx.semTable, innerAliased.Expr) {
		// if we can see a unique vindex on this table/column,
		// we know the results will be unique, and we don't need to DISTINCTify them
		return false, nil, nil
	}
	return true, innerAliased, nil
}

func (hp *horizonPlanning) planHaving(ctx planningContext, plan logicalPlan) error {
	if hp.sel.Having == nil {
		return nil
	}
	for _, expr := range sqlparser.SplitAndExpression(nil, hp.sel.Having.Expr) {
		err := pushHaving(expr, plan, ctx.semTable)
		if err != nil {
			return err
		}
	}
	return nil
}

func pushHaving(expr sqlparser.Expr, plan logicalPlan, semTable *semantics.SemTable) error {
	switch node := plan.(type) {
	case *route:
		sel, ok := node.Select.(*sqlparser.Select)
		if !ok {
			return vterrors.Errorf(vtrpcpb.Code_UNIMPLEMENTED, "unsupported: filtering on unexpected select statement: %T", node.Select)
		}
		sel.AddHaving(expr)
		return nil
	case *join:
		return semantics.Gen4NotSupportedF("having on join")
	case *pulloutSubquery:
		return pushHaving(expr, node.underlying, semTable)
	case *simpleProjection:
		return vterrors.Errorf(vtrpcpb.Code_UNIMPLEMENTED, "unsupported: filtering on results of cross-shard derived table")
	case *orderedAggregate:
		return vterrors.Errorf(vtrpcpb.Code_UNIMPLEMENTED, "unsupported: filtering on results of aggregates")
	}
	return vterrors.Errorf(vtrpcpb.Code_INTERNAL, "[BUG] unreachable %T.filtering", plan)
}<|MERGE_RESOLUTION|>--- conflicted
+++ resolved
@@ -213,17 +213,14 @@
 			}
 		}
 		return 0, false, vterrors.Errorf(vtrpcpb.Code_INTERNAL, "cannot push projections in ordered aggregates")
-<<<<<<< HEAD
 	case *vindexFunc:
 		i, err := node.SupplyProjection(expr, reuseCol)
 		if err != nil {
 			return 0, false, err
 		}
 		return i, true, nil
-=======
 	case *limit:
 		return pushProjection(expr, node.input, semTable, inner, reuseCol)
->>>>>>> 5b4a86aa
 	default:
 		return 0, false, vterrors.Errorf(vtrpcpb.Code_UNIMPLEMENTED, "[BUG] push projection does not yet support: %T", node)
 	}
